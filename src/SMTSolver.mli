(* This file is part of the Kind 2 model checker.

   Copyright (c) 2014 by the Board of Trustees of the University of Iowa

   Licensed under the Apache License, Version 2.0 (the "License"); you
   may not use this file except in compliance with the License.  You
   may obtain a copy of the License at

   http://www.apache.org/licenses/LICENSE-2.0 

   Unless required by applicable law or agreed to in writing, software
   distributed under the License is distributed on an "AS IS" BASIS,
   WITHOUT WARRANTIES OR CONDITIONS OF ANY KIND, either express or
   implied. See the License for the specific language governing
   permissions and limitations under the License. 

*)

(** High-level methods for an SMT solver 

    @author Alain Mebsout, Christoph Sticksel *)


(** Type of a solver instance *)
type t

(** {1 Creating and finalizing a solver instance} *)

(** Create a new instance of an SMT solver of the given kind and with
    the given flags *)
val create_instance :
  ?produce_assignments:bool ->
  ?produce_proofs:bool ->
  ?produce_cores:bool ->
<<<<<<< HEAD
  string list ->
  Term.logic ->
  string list list ->
=======
  TermLib.logic ->
>>>>>>> b4200326
  Flags.smtsolver ->
  t

(** Delete an instance of an SMT solver *)
val delete_instance : t -> unit

(** {1 Declarations} *)

(** Define uninterpreted symbol *)
val declare_fun : t -> UfSymbol.t -> unit

(** Define uninterpreted symbol *)
val define_fun : t -> UfSymbol.t -> Var.t list -> Term.t -> unit


(** {1 Primitives} *)

(** Assert an SMT expression in the current context *)
val assert_expr : t -> SMTExpr.t -> unit

(** Convert a term to an SMT expression and assert *)
val assert_term : t -> Term.t -> unit

(** Name a term, convert a term to an SMT expression and assert *)
val assert_named_term : t -> SMTExpr.t -> unit

(** Push a new scope to the context stack *)
val push : ?n:int -> t -> unit

(** Pop one scope from the context stack *)
val pop : ?n:int -> t -> unit

(** Check satisfiability of the current context 

    The optional parameter [timeout] limits the maximum runtime to
    the given number of milliseconds. *)
val check_sat : ?timeout:int -> t -> bool

(** Return a model of the current context if satisfiable *)
val get_model : t -> Model.t

(** Return a values of the terms in the current context if
    satisfiable *)
val get_var_values : t -> Var.t list -> Model.t

(** Return a values of the terms in the current context if
    satisfiable *)
val get_term_values : t -> Term.t list -> (Term.t * Term.t) list

(** Return an unsatisfiable core of named expressions if the current
    context is unsatisfiable *)
val get_unsat_core_of_names : t -> Term.t list

(** Interpret unsatisfiable core as names and return corresponing terms *)
val get_unsat_core_of_names : t -> Term.t list
  
(** Interpret unsatisfiable core as literals and return as terms *)
val get_unsat_core_lits : t -> Term.t list


(** {1 Higher-level functions} *)

(** Checks satisfiability of the current context assuming the given
    list of literals, and evaluate one of two continuation functions
    depending on the result

    [check_sat_assuming s t f l] assumes each of the literals in [l]
    to be true, and checks satisfiablilty of the context of the SMT
    solver instance [s]. If the solver returns satisfiable, the
    continuation [t] is evaluated, and if the solver returns
    unsatisfiable, the continuation [f] is evaluated.

    The list [l] should contain only positive Boolean constants,
    although this is not enforced. If the solver does not support the
    [check-sat-assuming] command it is simulated by asserting the
    literals on a new context. *)
val check_sat_assuming : t ->

  (* If sat. *)
  (unit -> 'a) ->

  (* If unsat. *)
  (unit -> 'a) ->

  (* Literals to assert. *)
  Term.t list ->

  'a

(** Execute the a custom command with the given arguments, and expect
    the given number of S-expressions as a result *)
val execute_custom_command : t -> string -> SMTExpr.custom_arg list -> int ->
  SolverResponse.custom_response

(** Execute the a custom command in place of check-sat *)
val execute_custom_check_sat_command :
  string -> t -> SolverResponse.check_sat_response


(** {1 Utility functions} *)

val converter : t -> (module SMTExpr.Conv)

val kind : t -> Flags.smtsolver

(** Output a comment into the trace *)
val trace_comment : t -> string -> unit

(* 
   Local Variables:
   compile-command: "make -C .. -k"
   tuareg-interactive-program: "./kind2.top -I ./_build -I ./_build/SExpr"
   indent-tabs-mode: nil
   End: 
*)<|MERGE_RESOLUTION|>--- conflicted
+++ resolved
@@ -32,13 +32,9 @@
   ?produce_assignments:bool ->
   ?produce_proofs:bool ->
   ?produce_cores:bool ->
-<<<<<<< HEAD
   string list ->
-  Term.logic ->
+  TermLib.logic ->
   string list list ->
-=======
-  TermLib.logic ->
->>>>>>> b4200326
   Flags.smtsolver ->
   t
 
