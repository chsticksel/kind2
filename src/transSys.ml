--- conflicted
+++ resolved
@@ -82,7 +82,6 @@
   (* Init and trans pairs of this system and its subsystems in
      topological order. *)
   uf_defs: (pred_def * pred_def) list ;
-<<<<<<< HEAD
 
   (* State variables of top node *)
   state_vars: StateVar.t list ;
@@ -112,42 +111,8 @@
 
 (* Returns the term for the initial state constraint. *)
 let init_term { init } = snd (snd init)
-=======
-
-  (* State variables of top node *)
-  state_vars: StateVar.t list ;
-
-  (* Initial predicate of the system. *)
-  init: pred_def ;
-
-  (* Transition predicate of the system. *)
-  trans: pred_def ;
-
-  (* The subsystems of this system. *)
-  subsystems: t list ;
-
-  (* Properties to hopefully prove invariant. *)
-  props: (string * Term.t) list ;
-
-  (* The source which produced this system. *)
-  source: source ;
-
-  (* Invariants *)
-  mutable invars: Term.t list ;
->>>>>>> 41c6f0c7
-
-  (* Status of property *)
-  mutable prop_status: (string * prop_status) list
-}
-
-<<<<<<< HEAD
-=======
-
-(* Returns the term for the initial state constraint. *)
-let init_term { init } = snd (snd init)
-
-
->>>>>>> 41c6f0c7
+
+
 (* Returns the term for the transition relation. *)
 let trans_term { trans } = snd (snd trans)
 
@@ -240,11 +205,7 @@
 
   (* Goes through the subsystems and constructs the list of
      uf_defs. *)
-<<<<<<< HEAD
-  let get_uf_defs result = function
-=======
   let rec get_uf_defs result = function
->>>>>>> 41c6f0c7
     | { uf_defs } :: tail ->
 
        (* Removing uf_defs of the subsystem from the result. *)
@@ -257,11 +218,7 @@
 
        get_uf_defs
          (* Adding uf_defs of the subsystem to the result. *)
-<<<<<<< HEAD
-         List.concat [ uf_defs ; result' ]
-=======
          (List.concat [ uf_defs ; result' ])
->>>>>>> 41c6f0c7
          tail
 
     | [] -> result
@@ -269,11 +226,7 @@
 
   { uf_defs = get_uf_defs [ (init, trans) ] subsystems ;
     state_vars =
-<<<<<<< HEAD
-      is_init_state_var :: state_vars
-=======
       is_init_svar :: state_vars
->>>>>>> 41c6f0c7
       |> List.sort StateVar.compare_state_vars ;
     init = init ;
     trans = trans ;
@@ -327,11 +280,7 @@
         (* Get term of initial state constraint *)
         init_term t ;
         (* Adding is_init. *)
-<<<<<<< HEAD
-        is_init_var Numeral.zero ]
-=======
         Term.mk_var (is_init_var Numeral.zero) ]
->>>>>>> 41c6f0c7
   in
 
   (* Bump bound if greater than zero *)
@@ -348,11 +297,7 @@
         (* Get term of transition predicate. *)
         trans_term t ;
         (* The next state cannot be initial. *)
-<<<<<<< HEAD
-        is_init_var Numeral.one |> Term.mk_not ]
-=======
         (is_init_var Numeral.one |> Term.mk_var |> Term.mk_not) ]
->>>>>>> 41c6f0c7
   in
 
   (* Bump bound if greater than zero *)
@@ -584,11 +529,7 @@
          trans :: init :: list )
        []
   (* Reversing for topological order. *)
-<<<<<<< HEAD
-  |> List.reverse
-=======
   |> List.rev
->>>>>>> 41c6f0c7
 
 (* Return uninterpreted function symbol definitions as pairs of
    initial state and transition relation definitions sorted by
@@ -600,12 +541,8 @@
 
 let pp_print_trans_sys 
     ppf
-<<<<<<< HEAD
-    ({ state_vars ;
-=======
     ({ uf_defs ;
        state_vars ;
->>>>>>> 41c6f0c7
        props ;
        invars ;
        prop_status } as trans_sys) = 
@@ -620,11 +557,7 @@
           @[<hv 2>(invar@ (@[<v>%a@]))@]@,\
           @[<hv 2>(status@ (@[<v>%a@]))@]@."
     (pp_print_list pp_print_state_var "@ ") state_vars
-<<<<<<< HEAD
-    (pp_print_list pp_print_uf_defs "@ ") (uf_defs trans_sys)
-=======
     (pp_print_list pp_print_uf_defs "@ ") (uf_defs)
->>>>>>> 41c6f0c7
     Term.pp_print_term (init_term trans_sys)
     Term.pp_print_term (trans_term trans_sys)
     (pp_print_list pp_print_prop "@ ") props
@@ -634,19 +567,6 @@
  
 
 (* Return [true] if the uninterpreted symbol is an initial state constraint *)
-<<<<<<< HEAD
-let is_init_uf_def t uf_symbol = 
-
-  uf_defs_pairs t
-  List.exists
-    (function ((i, _), _) ->
-              UfSymbol.equal_uf_symbols uf_symbol i)
-
-(* Return [true] if the uninterpreted symbol is a transition relation *)
-let is_trans_uf_def t uf_symbol = 
-
-  uf_defs_pairs t
-=======
 let is_init_uf_def { uf_defs } uf_symbol = 
 
   uf_defs
@@ -658,7 +578,6 @@
 let is_trans_uf_def { uf_defs } uf_symbol = 
 
   uf_defs
->>>>>>> 41c6f0c7
   |> List.exists
        (function (_, (t, _)) ->
                  UfSymbol.equal_uf_symbols uf_symbol t)
