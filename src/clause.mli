--- conflicted
+++ resolved
@@ -47,14 +47,6 @@
     literals [n0_i] and [n1_i] per literal Li. The following terms are
     then lazily asserted on the first access of the actiation:
 
-<<<<<<< HEAD
-    For every clause [C = L1, ..., Ln] two activation literals [p0]
-    and [p1] are generated per clause, in addition also two activation
-    literals [n0i] and [n1i] per literal Li. The following terms are
-    then asserted:
-
-=======
->>>>>>> 9d938efb
     {[
     p0 => C
     p1 => C'
