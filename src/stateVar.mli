--- conflicted
+++ resolved
@@ -73,11 +73,7 @@
     harmless and will simply return the previously declared state
     variable. However, re-declaring a state variable with a different
     signature will raise an [Invalid_argument] exception. *)
-<<<<<<< HEAD
 val mk_state_var : ?is_input:bool -> ?is_const:bool -> ?for_inv_gen:bool -> string -> string list -> Type.t -> Type.t list -> t
-=======
-val mk_state_var : ?is_input:bool -> ?is_const:bool -> ?for_inv_gen:bool -> string -> string list -> Type.t -> t
->>>>>>> a7c6330e
 
 (** Import a state variable from a different instance into this
    hashcons table *)
