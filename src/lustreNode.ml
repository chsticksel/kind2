(* This file is part of the Kind 2 model checker.

   Copyright (c) 2014 by the Board of Trustees of the University of Iowa

   Licensed under the Apache License, Version 2.0 (the "License"); you
   may not use this file except in compliance with the License.  You
   may obtain a copy of the License at

   http://www.apache.org/licenses/LICENSE-2.0 

   Unless required by applicable law or agreed to in writing, software
   distributed under the License is distributed on an "AS IS" BASIS,
   WITHOUT WARRANTIES OR CONDITIONS OF ANY KIND, either express or
   implied. See the License for the specific language governing
   permissions and limitations under the License. 

*)

(* A Lustre node

   Nodes are normalized for easy translation into a transition system,
   mainly by introducing new variables. A LustreExpr.t does not
   contain node calls, temporal operators or expressions under a pre
   operator. Node equations become a map of identifiers to expressions
   in [node_eqs], all node calls are in [node_calls] as a list of
   tuples containing fresh variables the node output is assigned to
   and the expressions for the node input.

   The node inputs are extended with oracles that are appended to the
   formal input parameters for each unguarded [pre] operator or oracle
   input of a called node.

   The node outpus are extended with observers for each property that
   is not an output, and each observer of a called node.

   Local constants are propagated and do not need to be stored. The
   inputs of a node can be extended by constant state variables in
   [node_oracles] for the initial value of unguarded pre operations.

   Assertions, properties to prove and contracts as assumptions and
   guarantees are lists of expressions in [node_asserts],
   [node_props], [node_requires], and [node_ensures].

   The flag [node_is_main] is set if the node has been annotated as
   main, it is not checked if more than one node or no node at all may
   have that annotation. *)

open Lib

(* Module abbreviations *)
module I = LustreIdent 
module E = LustreExpr

module SVS = StateVar.StateVarSet
module SVMap = StateVar.StateVarMap

module ISet = I.LustreIdentSet
module IdxMap = I.LustreIndexMap
module ITrie = I.LustreIdentTrie
module IdxTrie = I.LustreIndexTrie

(* Set of state variables of list *)
let svs_of_list list = 
  List.fold_left (fun a e -> SVS.add e a) SVS.empty list


(* Add a list of state variables to a set *)
let add_to_svs set list = 
  List.fold_left (fun a e -> SVS.add e a) set list 
  

(* A call of a node *)
type node_call = 

  { 

    (* Variables capturing the outputs *)
    call_returns : StateVar.t IdxTrie.t;

    (* Variables capturing the outputs *)
    call_observers : StateVar.t list;

    (* Boolean activation condition *)
    call_clock : LustreExpr.t;

    (* Name of called node *)
    call_node_name : LustreIdent.t;
    
    (* Position of node call in input file *)
    call_pos : position;

    (* Expressions for input parameters *)
    call_inputs : StateVar.t IdxTrie.t;

    (* Expression for initial return values *)
    call_defaults : LustreExpr.t IdxTrie.t;

  }


(* A Lustre node *)
type t = 

  { 

    (* Name of node *)
    name : LustreIdent.t;

    (* Input variables of node together with their index in the
       original model *)
    inputs : StateVar.t IdxTrie.t;

    (* Oracle inputs *)
    oracles : StateVar.t list;

    (* Output variables of node together with their index in the
       original model *)
    outputs : StateVar.t IdxTrie.t;

    (* Observer outputs *)
    observers : StateVar.t list;

    (* Local variables of node *)
    locals : StateVar.t list;

    (* Equations for local and output variables, with a list of
       indexes and their bounds *)
    equations : 
      (StateVar.t * ((StateVar.t * LustreExpr.t) list * LustreExpr.t)) list;

    (* Node calls with activation condition: variables capturing the
       outputs, the Boolean activation condition, the name of the
       called node, expressions for input parameters and expression
       for initialization *)
    calls : node_call list;

    (* Assertions of node *)
    asserts : LustreExpr.t list;

    (* Proof obligations for node *)
    props : (StateVar.t * TermLib.prop_source) list;

    (* Contract for node, assumptions *)
    assumptions : (I.t * E.t) list;

    (* Contract for node, guarantees *)
    guarantees : (I.t * E.t) list;

    (* Node is annotated as main node *)
    is_main : bool;

    (* Dependencies of the output variables on input variables *)
    output_input_dep : I.index list IdxTrie.t;

    (* Dependencies of the observer variables on input variables *)
    observer_input_dep : I.index list list;

    (* Index of last abstraction state variable *)
    fresh_state_var_index : Numeral.t ref;

    (* Index of last oracle state variable *)
    fresh_oracle_index : Numeral.t ref;

    (* Map of state variables to their oracles *)
    state_var_oracle_map : StateVar.t StateVar.StateVarHashtbl.t;

<<<<<<< HEAD
    (* Map of state variables to their oracles *)
=======
    (* Map of expressions to state variables *)
>>>>>>> a7c6330e
    expr_state_var_map : StateVar.t E.ExprHashtbl.t;

  }


(* An empty node *)
let empty_node name = 
  { name = name;
    inputs =  IdxTrie.empty;
    oracles = [];
    outputs = IdxTrie.empty;
    observers = [];
    locals = [];
    equations = [];
    calls = [];
    asserts = [];
    props = [];
    assumptions = [];
    guarantees = [];
    is_main = false;
    output_input_dep = IdxTrie.empty;
    observer_input_dep = [];
    fresh_state_var_index = ref Numeral.(- one);
    fresh_oracle_index = ref Numeral.(- one); 
    state_var_oracle_map = StateVar.StateVarHashtbl.create 7;
    expr_state_var_map = E.ExprHashtbl.create 7 }



(* Pretty-print a node input *)
let pp_print_input safe ppf (_, var) =

  Format.fprintf ppf
    "%t%a: %a"
    (function ppf -> 
      if StateVar.is_const var then Format.fprintf ppf "const ")
    (E.pp_print_lustre_var safe) var
    (E.pp_print_lustre_type safe) (StateVar.type_of_state_var var)


(* Pretty-print a node output *)
let pp_print_output safe ppf (_, var) =

  Format.fprintf ppf
    "%a: %a"
    (E.pp_print_lustre_var safe) var
    (E.pp_print_lustre_type safe) (StateVar.type_of_state_var var)


(* Pretty-print a node local variable *)
let pp_print_local safe ppf var =

  Format.fprintf ppf
    "%a: %a"
    (E.pp_print_lustre_var safe) var
    (E.pp_print_lustre_type safe) (StateVar.type_of_state_var var)


(* Pretty-print a node equation *)
let pp_print_node_equation safe ppf (var, (idx_vars, expr)) = 

  Format.fprintf ppf
    "@[<hv 2>%a%a =@ %a;@]"
    (E.pp_print_lustre_var safe) var
    (pp_print_list
       (function ppf -> function (v, _) ->
         Format.fprintf ppf 
           "[%a]"
           (E.pp_print_lustre_var safe) v)
       "")
    idx_vars
    (E.pp_print_lustre_expr safe) expr


(* Pretty-print a node call *)
let pp_print_call safe ppf = function 

  (* Node call on the base clock *)
  | { call_returns = out_vars; 
      call_observers = observer_vars; 
      call_clock = act_expr; 
      call_node_name = node; 
      call_inputs = in_vars } when E.equal_expr act_expr E.t_true -> 

    Format.fprintf ppf
      "@[<hv 2>@[<hv 1>(%a)@] =@ @[<hv>%a(%a);@]@]"
      (pp_print_list 
         (E.pp_print_lustre_var safe)
         ",@ ") 
      (List.rev_map snd (IdxTrie.bindings out_vars) @ observer_vars)
      (I.pp_print_ident safe) node
      (pp_print_list (E.pp_print_lustre_var safe) ",@ ") 
      (List.rev_map snd (IdxTrie.bindings in_vars))

  (* Node call not on the base clock is a condact *)
  |  { call_returns = out_vars; 
       call_observers = observer_vars; 
       call_clock = act_expr;
       call_node_name = node; 
       call_inputs = in_vars; 
       call_defaults = init_exprs } ->
     
    Format.fprintf ppf
      "@[<hv 2>@[<hv 1>(%a)@] =@ @[<hv>condact(%a,@,%a(%a),@,%a);@]@]"
      (pp_print_list 
         (E.pp_print_lustre_var safe)
         ",@ ") 
      (List.rev_map snd (IdxTrie.bindings out_vars) @ observer_vars)
      (E.pp_print_lustre_expr safe) act_expr
      (I.pp_print_ident safe) node
      (pp_print_list (E.pp_print_lustre_var safe) ",@ ") 
      (List.rev_map snd (IdxTrie.bindings in_vars))
      (pp_print_list (E.pp_print_lustre_expr safe) ",@ ") 
      (List.rev_map snd (IdxTrie.bindings init_exprs)
       @ (List.map (fun _ -> E.t_true) observer_vars))
          

(* Pretty-print an assertion *)
let pp_print_assert safe ppf expr = 

  Format.fprintf ppf
    "@[<hv 2>assert@ %a;@]"
    (E.pp_print_lustre_expr safe) expr


(* Pretty-print a property *)
let pp_print_prop safe ppf var = 

  Format.fprintf ppf
    "@[<hv 2>--%%PROPERTY@ @[<h>%a@];@]"
    (E.pp_print_lustre_var safe) var
    

(* Pretty-print an assumption *)
let pp_print_assumption safe ppf (ident, expr) = 

  Format.fprintf ppf
    "@[<hv 2>assume %a :@ %a;@]"
    (I.pp_print_ident safe) ident
    (E.pp_print_lustre_expr safe) expr


(* Pretty-print a guarantee *)
let pp_print_guarantee safe ppf (ident, expr) = 

  Format.fprintf ppf
    "@[<hv 2>guarantee %a :@ %a;@]"
    (I.pp_print_ident safe) ident
    (E.pp_print_lustre_expr safe) expr


(* Pretty-print a node *)
let pp_print_node 
    safe
    ppf 
    { name;
      inputs; 
      oracles; 
      outputs; 
      observers; 
      locals; 
      equations; 
      calls; 
      asserts; 
      props; 
      assumptions; 
      guarantees;
      output_input_dep;
      is_main } = 

  (* Output a space if list is not empty *)
  let space_if_nonempty = function
    | [] -> (function _ -> ())
    | _ -> (function ppf -> Format.fprintf ppf "@ ")
  in

  Format.fprintf ppf 
    "@[<hv>@[<hv 2>node %a@ @[<hv 1>(%a)@]@;<1 -2>\
     returns@ @[<hv 1>(%a)@];@]@ \
     @[<v>%t@]\
     @[<hv 2>let@ \
     %a%t\
     %a%t\
     %a%t\
     %t\
     %a%t\
     %a%t\
     %a@;<1 -2>\
     tel;@]@]"  

    (* %a *)
    (I.pp_print_ident safe) name

    (* %a *)
    (pp_print_list (pp_print_input safe) ";@ ") 
    (List.rev (IdxTrie.bindings inputs) @
     (List.map (fun sv -> (I.empty_index, sv)) oracles))

    (* %a *)
    (pp_print_list (pp_print_output safe) ";@ ") 
    (List.rev (IdxTrie.bindings outputs) @
     (List.map (fun sv -> (I.empty_index, sv)) observers))

    (* %t *)
    (function ppf -> 
      if not (locals = []) then
        Format.fprintf ppf 
          "@[<hv 2>var@ %a;@]@ " 
          (pp_print_list (pp_print_local safe) ";@ ") 
          locals)

    (* %a%t *)
    (pp_print_list (pp_print_call safe) "@ ") calls
    (space_if_nonempty equations)

    (* %a%t *)
    (pp_print_list (pp_print_node_equation safe) "@ ") equations
    (space_if_nonempty equations)

    (* %a%t *)
    (pp_print_list (pp_print_assert safe) "@ ") asserts
    (space_if_nonempty asserts)

    (* %t *)
    (function ppf -> if is_main then Format.fprintf ppf "--%%MAIN@,")
<<<<<<< HEAD

    (* %a%t *)
    (pp_print_list (pp_print_assumption safe) "@ ") assumptions
    (space_if_nonempty assumptions)

    (* %a%t *)
    (pp_print_list (pp_print_guarantee safe) "@ ") guarantees
    (space_if_nonempty guarantees)

    (* %a*)
    (pp_print_list (pp_print_prop safe) "@ ") props
=======
    (pp_print_list (pp_print_requires safe) "@ ") requires
    (space_if_nonempty requires)
    (pp_print_list (pp_print_ensures safe) "@ ") ensures
    (space_if_nonempty ensures)
    (pp_print_list (pp_print_prop safe) "@ ") ((List.map fst props) @ observers)
>>>>>>> a7c6330e
    


(* Return the node of the given name from a list of nodes *)
let exists_node_of_name name nodes =

  List.exists
    (function { name = node_name } -> name = node_name)
    nodes


(* Return the node of the given name from a list of nodes *)
let node_of_name name nodes =

<<<<<<< HEAD
  List.find
    (function { name = node_name } -> name = node_name)
    nodes
=======
  try 

    List.find
      (function { name = node_name } -> name = node_name)
      nodes
      
  with Not_found -> 

    debug lustreNode 
      "@[<v>Node %a not found@,%a@]"
      (I.pp_print_ident false) name
      (pp_print_list (pp_print_node false) "@,") nodes
    in
    
    raise Not_found 


let rec ident_of_top = function 
  
  | [] -> raise (Invalid_argument "ident_of_top")

  | [{ name }] -> name 

  | h :: tl -> ident_of_top tl
>>>>>>> a7c6330e


(* Calculate dependencies of variables *)
let rec node_var_dependencies nodes node accum = 

  function 

    (* Return all calculated dependencies *)
    | [] -> accum

    (* Calculate dependency of variable [ident], which all variables
       in [dep] depend on *)
    | (state_var, dep) :: tl -> 

      if 

        (* Variable is an input variable *)
        IdxTrie.exists 
          (fun _ sv -> StateVar.equal_state_vars sv state_var)
          node.inputs 

      then 

        (* No dependencies for inputs *)
        node_var_dependencies 
          nodes
          node
          ((state_var, SVS.empty) :: accum) 
          tl

      else

        (* Variables this variable depends on *)
        let vars = 

          try 

            (* Get expression defining variable *)
            let (_, (_, expr)) = 
              List.find 
                (fun (sv, _) -> StateVar.equal_state_vars sv state_var)
                node.equations 
            in

            (* Get variables in expression *)
            SVS.elements
              (SVS.union 
                 (Term.state_vars_at_offset_of_term
                    E.base_offset
                    (E.base_term_of_expr E.base_offset expr.E.expr_init))
                 (Term.state_vars_at_offset_of_term
                    E.cur_offset
                    (E.cur_term_of_expr E.cur_offset expr.E.expr_step)))

          (* Variable is not input or not defined in an equation *)
          with Not_found -> 

            try

              (* Find state variables this state variable depends on
                 if captures the output of a node call *)
              let rec dependent_state_vars_of_output = function 
                | [] -> raise Not_found 
                | { call_returns; call_node_name } :: tl -> 

                  match 

                    (* Collect indexes the given state variable occurs
                       with in the output *)
                    IdxTrie.fold
                      (fun i v a -> 
                         if 
                           StateVar.equal_state_vars 
                             state_var
                             v 
                         then
                           i :: a 
                         else 
                           a)
                      call_returns
                      []

                  with

                    (* State variable does not occur in the ouput:
                       continue search *)
                    | [] -> dependent_state_vars_of_output tl

                    (* State variable occurs in output at index *)
                    | [index] -> 

                      (* Get dependencies of outputs on input for
                         called node *)
                      let { output_input_dep } =
                        node_of_name call_node_name nodes 
                      in

                      (* Get inputs of node call that depend on
                         outputs of node call *)
                      List.map
                        (fun i -> IdxTrie.find i node.inputs)
                        (IdxTrie.find index output_input_dep)

                    (* State variable occurs in more than one
                       output *)
                    | _ -> assert false 

              in

              dependent_state_vars_of_output node.calls

            (* Variable is not an output of a node call *)
            with Not_found -> 

              (* Find state variables this state variable depends on
                 if captures an observer of a node call *)
              let rec dependent_state_vars_of_observer = function 
                | [] -> raise Not_found 
                | { call_observers; call_node_name } :: tl -> 

                  (* Get dependencies of observers on input for called node *)
                  let { observer_input_dep } =
                    node_of_name call_node_name nodes 
                  in

                  match 
                    
                    List.fold_left2
                      (fun a v i -> 
                         if 
                           StateVar.equal_state_vars 
                             state_var
                             v 
                         then
                           i :: a 
                         else 
                           a)
                      []
                      call_observers
                      observer_input_dep

                  with

                    (* State variable does not occur in the ouput:
                       continue search *)
                    | [] -> dependent_state_vars_of_observer tl

                    (* State variable depends on input variables at index *)
                    | [index] -> 

                      (* Get inputs of node call at indexes *)
                      List.map
                        (fun i -> IdxTrie.find i node.inputs)
                        index

                    (* State variable occurs in more than one
                       observer *)
                    | _ -> assert false 

              in

              dependent_state_vars_of_observer node.calls

        in

        (* Some variables have had their dependencies calculated
           already *)
        let vars_visited, vars_not_visited = 
          List.partition
            (fun sv -> 
               List.exists
                 (fun (sv', _) -> StateVar.equal_state_vars sv sv') 
                 accum)
            vars
        in

        (* All dependent variables visited? *)
        if vars_not_visited = [] then 

          (* Dependencies of this variable is set of dependencies of
             its variables *)
          let dependent_vars = 
            List.fold_left
              (fun a i -> 
                 SVS.union a (List.assq i accum))
              (List.fold_left (fun a v -> SVS.add v a) SVS.empty vars)
              vars_visited
          in

(*
          debug lustreNode
            "@[<hv>Dependencies of %a:@ @[<hv>%a@]@]"
            StateVar.pp_print_state_var state_var
            (pp_print_list
              StateVar.pp_print_state_var
              ",@ ")
            (SVS.elements dependent_vars)
          in
*)

          (* Add variable and its dependencies to accumulator *)
          node_var_dependencies 
            nodes
            node 
            ((state_var, dependent_vars) :: accum)
            tl

        else

        if 

          (* Circular dependency: a variable that this variable
             depends on occurs as a dependency *)
          List.exists
            (fun v -> List.memq v dep)
            (state_var :: vars_not_visited)

        then

          (* TODO: Output variables in circular dependency *)
          failwith 
            (Format.asprintf 
               "Circular dependency involving %a"
               StateVar.pp_print_state_var state_var)

        else

          (* First get dependencies of all dependent variables *)
          node_var_dependencies 
            nodes 
            node
            accum 
            ((List.map 
                (fun v -> (v, state_var :: dep)) 
                vars_not_visited) @ 
             ((state_var, dep) :: tl))

             
(* Calculate dependencies of outputs on inputs *) 
let output_input_dep_of_var_dep node var_deps =

  (* Return indexes in inputs for each output *)
  IdxTrie.map
    (fun o -> 

       (* Get dependencies of output variable *)
       let deps = List.assoc o var_deps in 

       (* Iterate over all dependent variables to find input variables
          and their positions *)
       SVS.fold
         (fun v a -> 

            match 

              (* Collect indexes the given state variable occurs with
                 in the input *)
              IdxTrie.fold
                (fun i v' a ->
                   if StateVar.equal_state_vars v' v then i :: a else a)
                node.inputs
                []

            with 

              (* We expect the list to contain at most one index. *)
              | [] -> a 
              | [v] -> v :: a

              (* Variable occurs in input twice *)
              | _ -> assert false)
         deps
         [])
    node.outputs


(* Calculate dependencies of observers on inputs *) 
let observer_input_dep_of_var_dep node var_deps =

  (* Return indexes in inputs for each output *)
  List.map
    (fun sv -> 

       (* Get dependencies of output variable *)
       let deps = List.assoc sv var_deps in 

       (* Iterate over all dependent variables to find input variables
          and their positions *)
       SVS.fold
         (fun v a -> 

            match 

              (* Collect indexes the given state variable occurs with
                 in the input *)
              IdxTrie.fold
                (fun i v' a ->
                   if StateVar.equal_state_vars v' v then i :: a else a)
                node.inputs
                []

            with 

              (* We expect the list to contain at most one index. *)
              | [] -> a 
              | [v] -> v :: a

              (* Variable occurs in input twice *)
              | _ -> assert false)
         deps
         [])
    node.observers



(* Order variables such that each variable occurs before the variables
   it depends on *)
let rec order_by_dep accum = function 

  (* All dependencies processed *)
  | [] -> accum
    
  (* Variable already visited *)
  | (h, _) :: tl when List.mem h accum -> order_by_dep accum tl

  (* Variables [h] and the set [d] of variables it depends on *)
  | (h, d) :: tl -> 

    if 

      (* All dependencies are in accumulator? *)
      SVS.for_all (fun v -> List.mem v accum) d 

    then 

      (* Add variable to accumulator and continue *)
      order_by_dep (h :: accum) tl

    else

      (* Need to add all dependent variables first *)
      order_by_dep 
        accum
        (SVS.fold
           (fun e a -> 
              (List.find
                 (fun (f, _) -> StateVar.equal_state_vars e f) 
                 tl) 
              :: a)
           d
           ((h,d) :: tl))
    

(* Return node with equations in dependency order *)
let equations_order_by_dep nodes node = 

  (* For each variable get the set of current state variables in its
     equation *)
  let var_dep = 
    node_var_dependencies 
      nodes
      node
      []
      ((List.map (fun (v, _) -> (v, [])) node.equations) @
       (List.map (fun (_, v) -> (v, [])) (IdxTrie.bindings node.outputs)))
  in

  (* Order variables such that variables defined in terms of other
     variables occur first *)
  let vars_ordered = order_by_dep [] var_dep in

  (* Order equations such that an equations defining a variable occurs
     before all equations using it *)
  let equations_ordered = 
    List.fold_left 
      (fun a v -> 
         try (v, List.assoc v node.equations) :: a with Not_found -> a)
      []
      vars_ordered
  in
    
  (* Return node with equations in dependency order *)
  { node with equations = equations_ordered }


let compute_output_input_dep nodes node = 
  
  (* For each variable get the set of current state variables in its
     equation *)
  let var_dep = 
    node_var_dependencies 
      nodes
      node
      []
      ((List.map (fun (v, _) -> (v, [])) node.equations) @
       (List.map (fun (_, v) -> (v, [])) (IdxTrie.bindings node.outputs)))
  in
(*  
  (* Order variables such that variables defined in terms of other
     variables occur first *)
  let vars_ordered = order_by_dep [] var_dep in
*)
  (* Compute dependencies of output variables on inputs *)
  let output_input_dep = 
    output_input_dep_of_var_dep node var_dep 
  in

  (* Compute dependencies of output variables on inputs *)
  let observer_input_dep = 
    observer_input_dep_of_var_dep node var_dep 
  in

  (* Return node with equations in dependency order *)
  { node with 
      output_input_dep = output_input_dep; 
      observer_input_dep = observer_input_dep }


(* If x = y and x captures the output of a node, substitute y *)
let solve_eqs_node_calls node = 

  let calls', vars_eliminated =

    (* Iterate over all calls, collect modified calls and eliminated
       variables *)
    List.fold_left 
      (fun 
        (calls, vars_eliminated) 
        ({ call_returns } as n) -> 

         
         (* Modify list of variables capturing the output, add to list
              of eliminated variables *)
        let call_returns', vars_eliminated' = 
          
          (* Iterate over output variables from right to left, need
              to preserve the order *)
          IdxTrie.fold 
            (fun i v (call_returns', vars_eliminated)  ->
               
                try 

                  let v' =

                    fst

                      (* Find an equation [u = v] where v is the
                         variable capturing an output at the current
                         state *)
                      (List.find
                         (function 
                           | (_, (_, e)) when E.is_var e -> 

                             StateVar.equal_state_vars 
                               (E.state_var_of_expr e)
                               v

                           | _ -> false) 

                         node.equations)
                  in

                  (debug lustreNode
                    "Eliminating %a with %a"
                    StateVar.pp_print_state_var v
                    StateVar.pp_print_state_var v'
                  in
                  
                  List.iter
                    (fun (p, n, v'') -> E.set_state_var_instance v' p n v'')
                    (E.get_state_var_instances v);

                  (IdxTrie.add i v' call_returns', v :: vars_eliminated))

                (* Variable not found in a variable alias equation *)
                with Not_found -> 

                    (IdxTrie.add i v call_returns', vars_eliminated))
             
             call_returns
             (IdxTrie.empty, vars_eliminated)
         in
         { n with call_returns = call_returns' } :: calls, 
         vars_eliminated')
      ([], [])
      node.calls
  in
  (*  
  Format.printf
    "@[<v>Elminated variables:@,%a@]@."
    (pp_print_list (I.pp_print_ident false) "@,") 
    vars_eliminated;
*)

  (* Remove eliminated variables from local variable declarations *)
  let locals' = 
    List.filter
      (fun sv -> not (List.memq sv vars_eliminated))
      node.locals
  in

  (* Remove eliminated equations *)
  let equations' = 
    List.filter
      (function
        | (_, (_, e)) when E.is_var e -> 
          not (List.mem (E.state_var_of_expr e) vars_eliminated)
        | _ -> true)
      node.equations
  in

  { node with calls = calls'; locals = locals'; equations = equations' }


(* Return all expressions of a node *)
let exprs_of_node { equations; calls; asserts; props; assumptions; guarantees } =

  (* Start with expressions in equations *)
  let exprs_equations = 
    List.fold_left 
      (fun accum (_, (_, expr)) -> expr :: accum)
      []
      equations
  in

  (* Add expressions in calls *)
  let exprs_calls = 
    List.fold_left
      (fun
        accum
        { call_clock = act_cond; call_inputs = args; call_defaults = inits } -> 

        act_cond :: 
(*
        (List.map (E.cur_expr_of_state_var E.cur_offset) args) @
        (List.map (E.pre_term_of_state_var E.cur_offset) args) @
         (* Add previous state expression of arguments *)
         List.map 
           (fun e -> 
              (fst 
                 ((E.mk_pre

                     (* Immediately fail if expression under pre needs
                        to be abstracted *)
                     (fun _ -> assert false) [] e)))) 
           args @ *)
        (IdxTrie.values inits) @ 
         accum)
      exprs_equations
      calls
  in

  (* Add expressions in assertions *)
  let exprs_asserts = asserts @ exprs_calls in

  (* Add expressions in assumptions *)
  let exprs_assumptions = List.map snd assumptions @ exprs_asserts in

  (* Add expressions in guarantees *)
  let exprs_guarantees = List.map snd guarantees @ exprs_assumptions in

  (* Return collected expressions *)
  exprs_guarantees


(* Return all stateful variables from expressions in a node *)
let stateful_vars_of_node
    { inputs; outputs; observers; oracles; equations; calls; asserts; props } =

  (* Input, output and oracle variables are always stateful *)
  let stateful_vars =
    add_to_svs
      SVS.empty
      ((IdxTrie.values inputs)
       @ (IdxTrie.values outputs)
       @ oracles 
       @ observers)
  in

  (* Add stateful variables from equations *)
  let stateful_vars = 
    List.fold_left 
      (fun accum (_, (_, expr)) -> 
         SVS.union accum (E.stateful_vars_of_expr expr))
      stateful_vars
      equations
  in

  (* Add property variables *)
  let stateful_vars = add_to_svs stateful_vars (List.map fst props) in

  (* Add stateful variables from assertions *)
  let stateful_vars = 
    List.fold_left 
      (fun accum expr -> 
         SVS.union accum (E.stateful_vars_of_expr expr))
      stateful_vars
      asserts
  in

  (* Add variables from node calls *)
  let stateful_vars = 
    List.fold_left
      (fun
        accum
        { call_returns = rets; 
          call_observers = obs; 
          call_clock = act_cond; 
          call_inputs = args; 
          call_defaults = inits } -> 

        (SVS.union accum
           (add_to_svs

              (* Variables in activation condition are always stateful *)
              (E.state_vars_of_expr act_cond)

              (* Input and output variables are always stateful *)
              ((IdxTrie.values rets) @ 
               obs @ 
               (IdxTrie.values args)))))
      stateful_vars
      calls
  in

  stateful_vars

(* Return name of the first node annotated with --%MAIN.  Raise
   [Not_found] if no node has a --%MAIN annotation or [Failure
   "find_main" if more than one node has a --%MAIN annotation.
*)
let find_main nodes =

  match 
  
    (* Iterate over nodes to find first node with --%MAIN
       annotation, fail if second node with --%MAIN found *)
    List.fold_left
      (fun a { name; is_main } -> 
         if is_main then
           if a = None then Some name else 
             raise
               (Failure 
                  "find_main: More than one --%MAIN annotation")
         else
           a)
      None
      nodes 

  with 

    (* No node with --%MAIN annotiaon *)
    | None -> 

      (* Return name of last node, fail if list of nodes empty *)
      (match nodes with 
        | [] -> raise Not_found 
        | { name } :: _ -> name)

    | Some n -> n


(* State variables in assertions *)
let state_vars_in_asserts { asserts } =
  
  (* Collect all state variables in each assertion *)
  List.fold_left
    (fun a e -> 
       (SVS.elements
          (LustreExpr.state_vars_of_expr e)) @ a)
    []
    asserts


(* 
  produces the set of all state variables contained in any of the nodes in the
  given list 
*)
let state_vars_of_node (node : t) =
  
  (* the set of all state variables in this nodes locals, outputs, & inputs *)
  let ret = 
    List.fold_left 
      (fun acc (sv,_) -> SVS.add sv acc) 
      SVS.empty 
      (node.locals @ node.outputs @ node.inputs)
  in

  (* ret with oracles added *)
  List.fold_left
    (fun acc sv -> SVS.add sv acc)
    ret
    (node.oracles @ node.observers)


(* Execption for reduce_to_coi: need to reduce node first *)
exception Push_node of I.t


(* Reduce list of nodes to cone of influence 

   Keep a stack of nodes to reduce, each entry on the stack is a tuple
   containing the set of state variables in the cone of influence, the
   set of state variables alread seen
*)
let rec reduce_to_coi' nodes accum : (StateVar.t list * StateVar.t list * t * t) list -> t list = function 

  | [] -> 

    (* Eliminate all unused nodes from accumulator and return *)
    accum


  (* All dependencies for this node processed, add to accumulator *)
  | ([], 
     sv_visited, 
<<<<<<< HEAD
     { outputs; 
       inputs; 
       oracles;
       observers;
       locals; 
       asserts; 
       props; 
       assumptions; 
       guarantees; 
       is_main; 
       output_input_dep;
       observer_input_dep;
       fresh_state_var_index }, 
=======
     ({ outputs; 
        inputs; 
        oracles;
        observers;
        locals; 
        equations;
        asserts; 
        props; 
        requires; 
        ensures; 
        is_main; 
        output_input_dep;
        fresh_state_var_index } as node_orig), 
>>>>>>> a7c6330e
     ({ name = node_name } as node_coi)) :: ntl -> 

    (* Eliminate unused inputs, outputs and locals, record indexes of
       eliminated inputs and outputs and reduce signature *)
    let node_coi' = 

      { node_coi with 

          (* Keep signature of node even if variables are not
             constrained any more *)
          outputs = outputs;
          inputs = inputs;
          oracles = oracles;
          observers = observers;
          output_input_dep = output_input_dep;
          observer_input_dep = observer_input_dep;

          (* Keep only local variables with definitions *)
          locals = 
            List.filter
              (fun sv -> 
                 List.exists (StateVar.equal_state_vars sv) sv_visited) 
              locals;

          (* Keep assertions, properties and main annotations *)
          asserts = asserts;

          (* Keep only property variables with definitions *)
          props = props;
<<<<<<< HEAD
          assumptions = assumptions;
          guarantees = guarantees;
=======

          requires = requires;
          ensures = ensures;
>>>>>>> a7c6330e
          is_main = is_main;
          fresh_state_var_index = fresh_state_var_index }

    in

    reduce_to_coi'
      nodes
      (node_coi' :: accum)
      ntl


  (* Head of state variable list has been visited, its dependent state
     variables are either in [state_var] or [sv_visited] *)
  | (state_var :: svtl, sv_visited, ({ name = node_name } as node_orig), node_coi) :: ntl 
    when List.mem state_var sv_visited -> 

    (* Continue with next state variable of node *)
    reduce_to_coi' 
      nodes 
      accum
      ((svtl, sv_visited, node_orig, node_coi) :: ntl)


  (* Head of state variable list has not been seen *)
  | ((state_var :: svtl), 
     sv_visited, 
     ({ name = node_name } as node_orig), 
     node_coi) :: ntl as nl -> 

    try 

      (* Need to have all nodes with variables this variable
         instantiates *)
      List.iter
        (fun (_, n, sv') -> 
           
           (debug lustreNode
               "State variable %a is an instance of %a"
               StateVar.pp_print_state_var state_var
               StateVar.pp_print_state_var sv'
            in
            
            if 
              
              (* Called node is sliced already? *)
              not (exists_node_of_name n accum) &&

                (* Called node is not sliced away *)
                (exists_node_of_name n accum)
                
            then 
              
              (debug lustreNode
                  "State variable %a is an instance of %a, slicing %a first"
                  StateVar.pp_print_state_var state_var
                  StateVar.pp_print_state_var sv'
                  (I.pp_print_ident false) n
               in
               
               (* Slice called node first *)
               raise (Push_node n))))

        (E.get_state_var_instances state_var);

      (* Copy node call from original node to reduced node, do not
         modify original node, because additional variables may be found
         to be in the cone of influence *)
      let calls_coi', svtl, sv_visited' =

        try 

          (

            let 
              ({ call_returns = call_outputs;
                 call_observers = call_observers;
                 call_clock = call_act;
                 call_node_name = call_name;
                 call_inputs = call_inputs;
                 call_defaults = call_defaults } as call_coi) =

              (* Find variable in result of a node call *)
              List.find 
                (fun { call_returns; call_observers } -> 
                   IdxTrie.exists
                     (fun _ sv -> StateVar.equal_state_vars state_var sv) 
                     call_returns 
                   ||
                   List.exists 
                     (fun sv ->  StateVar.equal_state_vars state_var sv)
                     call_observers) 
                node_orig.calls
            in

            if 

              (* Called node is sliced already? *)
              List.exists 
                (function { name } -> name = call_name)
                accum

            then 

              (* All variables in inputs and defaults are in cone of
                 influence *)
              let svtl' = 
                List.fold_left
                  (fun a e -> 
                     (SVS.elements
                        (LustreExpr.state_vars_of_expr e)) @ a)
                  (IdxTrie.values call_inputs @ svtl)
                  (call_act :: IdxTrie.values call_defaults)
              in

              (* Add called node to sliced node *)
              (call_coi :: node_coi.calls), 
              svtl', 
              (IdxTrie.values call_outputs @
               call_observers @ 
               sv_visited)

            else

              (* Slice called node first *)
              raise (Push_node call_name)

          )            

        (* Variable is not an output of a node call *)
        with Not_found -> node_coi.calls, svtl, sv_visited

      in

      (* Copy equation from original node to reduced node and add
           variables to stack *)
      let equations_coi', svtl, sv_visited' = 

        try 

          (* Get definition of state variable *)
          let state_var_indexes, state_var_def = 
            List.assoc state_var node_orig.equations 
          in

          (* Add definition of variable *)
          let equations_coi' = 
            (state_var, (state_var_indexes, state_var_def)) ::
            node_coi.equations 
          in

          (* All variables in defintion are in cone of influence *)
          let svtl' = 
            (SVS.elements
               (LustreExpr.state_vars_of_expr state_var_def)) @ svtl
          in

          (* Return with equation added and new variables in cone of
             influence *)
          equations_coi', svtl', (state_var :: sv_visited')

        (* Variable is not defined in an equation *)
        with Not_found -> 

          (* Keep previous equations *)
          node_coi.equations, svtl, sv_visited'

      in

      (* Add to equations, assertions and contract containing the
         variable to cone of influence *)
      let node_coi' = 
        { node_coi with 
            equations = equations_coi'; 
            calls = calls_coi' }
      in

      (* Continue with next variable, mark this variable as visited *)
      reduce_to_coi' 
        nodes
        accum
        ((svtl, sv_visited', node_orig, node_coi') :: ntl)

    with Push_node push_name ->
      
      (* Outputs and observers of node *)
      let { outputs = push_node_outputs; 
            observers = push_node_observers } as push_node = 

        try 

          (* Find node by name *)
          node_of_name push_name nodes 

        with Not_found -> assert false 
          
      in 

      (* Reduce called node first, then revisit calling node *)
      reduce_to_coi' 
        nodes
        accum
<<<<<<< HEAD
        ((IdxTrie.fold 
            (fun _ v a -> v :: a) 
            push_node_outputs 
            (push_node_observers @ 
             (state_vars_in_asserts push_node)), 
=======
        (((List.map fst push_node_outputs) @ 
          push_node_observers @
          (state_vars_in_asserts push_node), 
>>>>>>> a7c6330e
          [], 
          push_node,
          (empty_node push_name)) :: nl)

<<<<<<< HEAD
(* 
  produces the set of all state variables contained in any of the nodes in the
  given list 
*)
let state_vars_of_node (node : t) =

  (* the set of all state variables in this nodes locals, outputs, & inputs *)
  let ret = 
    IdxTrie.fold
      (fun _ v a -> SVS.add v a)
      node.inputs
      (IdxTrie.fold
         (fun _ v a -> SVS.add v a)
         node.outputs
         SVS.empty)
  in

  (* ret with oracles added *)
  List.fold_left
    (fun acc sv -> SVS.add sv acc)
    ret
    (node.locals @ node.oracles @ node.observers)
=======
(*
>>>>>>> a7c6330e

(* 
Given that [nodes] is the set of nodes in the lustre program and
[main_name] is the name of the main node, return a map which
maps the identifier of each property and assert stream to the
a list of all nodes in that assert or property's cone of influence.   
*)
let reduce_to_separate_property_cois nodes main_name =
  
  let nodes' = 
    List.fold_right
      (fun node accum -> compute_output_input_dep accum node :: accum)
      nodes
      []
  in

  try 

    (* Main node and its properties *)
    let main_node = node_of_name main_name nodes' in

    (* State variables in properties *)
    let state_vars = 
      main_node.props @ (state_vars_in_asserts main_node)
    in

    (* return the cone of influence of state variable [sv] *)
    let get_state_var_coi sv =
      List.rev
        (reduce_to_coi' 
           nodes'
           []
           [([sv], [], main_node, (empty_node main_name))])      
    in

    (* add [sv]'s coi to [coi_map], topologically sorting the equations 
       of each node in the coi *)
    let fold_sv coi_map sv =
      let coi = get_state_var_coi sv in
      let coi' = List.map (equations_order_by_dep coi) coi in
      SVMap.add sv coi' coi_map
    in

    List.fold_left fold_sv SVMap.empty state_vars 

  with Not_found -> 

    raise 
      (Invalid_argument
         (Format.asprintf
            "Main node %a not found."
            (I.pp_print_ident false) main_name))
*)


(* Reduce set of nodes to cone of influence of given state variables *)
let reduce_to_coi nodes main_name state_vars = 
  
    debug lustreNode
      "@[<v>reduce_to_coi nodes'@,%a@]"
      (pp_print_list (pp_print_node false) "@,") nodes
    in
    
  (* Compute input output dependencies for all nodes *)
  let nodes' = 
    List.fold_right
      (fun node accum -> compute_output_input_dep accum node :: accum)
      (List.rev nodes)
      []
  in

  try 

    (* Get main node by its identifier *)
    let main_node = node_of_name main_name nodes' in

    (* Variables in assertions are always in the cone of influence *)
    let state_vars' = 
      state_vars @ (state_vars_in_asserts main_node)
    in

    (* Call recursive function with initial arguments *)
    let nodes'' =
      List.rev
        (reduce_to_coi' 
           nodes'
           []
           [(state_vars', [], main_node, (empty_node main_name))])
    in

    debug lustreNode
      "@[<v>reduce_to_coi nodes''@,%a@]"
      (pp_print_list (pp_print_node false) "@,") nodes''
    in
    
    (* Return node with equations in topological order *)
    List.fold_right
      (fun node accum -> equations_order_by_dep nodes'' node :: accum)
      nodes''
      []
    
  with Not_found -> 

    raise 
      (Invalid_argument
         (Format.asprintf
            "Main node %a not found."
            (I.pp_print_ident false) main_name))


(* Reduce set of nodes to cone of influence of properties of main node *)
let reduce_wo_coi nodes main_name = 

  (* Get properties of main node *)
  let main_node = node_of_name main_name nodes in

  reduce_to_coi
    nodes 
    main_name
    (SVS.elements (state_vars_of_node main_node))


(* Reduce set of nodes to cone of influence of properties of main node *)
let reduce_to_props_coi nodes main_name = 

  (* Get properties of main node *)
  let { props; observers; inputs; outputs; locals } as main_node = 
    node_of_name main_name nodes 
  in

  match 

    List.fold_left
      (fun accum (state_var, prop_source) -> match prop_source with 

         (* Property annotations, contracts and generated constraints
            are in the cone of influence *)
         | TermLib.PropAnnot _ 
         | TermLib.Contract _ 
         | TermLib.Generated _ -> state_var :: accum

         (* Properties instantiated from subnodes are not *)
         | TermLib.Instantiated _-> accum) 
      []
      props 

  with
    
    (* No properties, don't reduce *)
    | [] -> reduce_wo_coi nodes main_name
              
    (* Reduce to cone of influence of all properties *)
    | props' -> 
(*      
      let props' = 
      SVS.elements 
        (SVS.union
           (svs_of_list (List.map fst props))
           (svs_of_list observers))
      in
  *)    
      reduce_to_coi nodes main_name props'
        
      
(* 
   Local Variables:
   compile-command: "make -k -C .."
   indent-tabs-mode: nil
   End: 
*)
  <|MERGE_RESOLUTION|>--- conflicted
+++ resolved
@@ -141,10 +141,10 @@
     props : (StateVar.t * TermLib.prop_source) list;
 
     (* Contract for node, assumptions *)
-    assumptions : (I.t * E.t) list;
+    requires : (I.t * E.t) list;
 
     (* Contract for node, guarantees *)
-    guarantees : (I.t * E.t) list;
+    ensures : (I.t * E.t) list;
 
     (* Node is annotated as main node *)
     is_main : bool;
@@ -164,11 +164,7 @@
     (* Map of state variables to their oracles *)
     state_var_oracle_map : StateVar.t StateVar.StateVarHashtbl.t;
 
-<<<<<<< HEAD
-    (* Map of state variables to their oracles *)
-=======
     (* Map of expressions to state variables *)
->>>>>>> a7c6330e
     expr_state_var_map : StateVar.t E.ExprHashtbl.t;
 
   }
@@ -186,8 +182,8 @@
     calls = [];
     asserts = [];
     props = [];
-    assumptions = [];
-    guarantees = [];
+    requires = [];
+    ensures = [];
     is_main = false;
     output_input_dep = IdxTrie.empty;
     observer_input_dep = [];
@@ -334,8 +330,8 @@
       calls; 
       asserts; 
       props; 
-      assumptions; 
-      guarantees;
+      requires; 
+      ensures;
       output_input_dep;
       is_main } = 
 
@@ -394,25 +390,17 @@
 
     (* %t *)
     (function ppf -> if is_main then Format.fprintf ppf "--%%MAIN@,")
-<<<<<<< HEAD
 
     (* %a%t *)
-    (pp_print_list (pp_print_assumption safe) "@ ") assumptions
-    (space_if_nonempty assumptions)
+    (pp_print_list (pp_print_requires safe) "@ ") requires
+    (space_if_nonempty requires)
 
     (* %a%t *)
-    (pp_print_list (pp_print_guarantee safe) "@ ") guarantees
-    (space_if_nonempty guarantees)
+    (pp_print_list (pp_print_ensures safe) "@ ") ensures
+    (space_if_nonempty ensures)
 
     (* %a*)
     (pp_print_list (pp_print_prop safe) "@ ") props
-=======
-    (pp_print_list (pp_print_requires safe) "@ ") requires
-    (space_if_nonempty requires)
-    (pp_print_list (pp_print_ensures safe) "@ ") ensures
-    (space_if_nonempty ensures)
-    (pp_print_list (pp_print_prop safe) "@ ") ((List.map fst props) @ observers)
->>>>>>> a7c6330e
     
 
 
@@ -427,11 +415,6 @@
 (* Return the node of the given name from a list of nodes *)
 let node_of_name name nodes =
 
-<<<<<<< HEAD
-  List.find
-    (function { name = node_name } -> name = node_name)
-    nodes
-=======
   try 
 
     List.find
@@ -456,7 +439,6 @@
   | [{ name }] -> name 
 
   | h :: tl -> ident_of_top tl
->>>>>>> a7c6330e
 
 
 (* Calculate dependencies of variables *)
@@ -972,7 +954,7 @@
 
 
 (* Return all expressions of a node *)
-let exprs_of_node { equations; calls; asserts; props; assumptions; guarantees } =
+let exprs_of_node { equations; calls; asserts; props; requires; ensures } =
 
   (* Start with expressions in equations *)
   let exprs_equations = 
@@ -1013,13 +995,13 @@
   let exprs_asserts = asserts @ exprs_calls in
 
   (* Add expressions in assumptions *)
-  let exprs_assumptions = List.map snd assumptions @ exprs_asserts in
+  let exprs_requires = List.map snd requires @ exprs_asserts in
 
   (* Add expressions in guarantees *)
-  let exprs_guarantees = List.map snd guarantees @ exprs_assumptions in
+  let exprs_ensures = List.map snd ensures @ exprs_requires in
 
   (* Return collected expressions *)
-  exprs_guarantees
+  exprs_ensures
 
 
 (* Return all stateful variables from expressions in a node *)
@@ -1173,21 +1155,6 @@
   (* All dependencies for this node processed, add to accumulator *)
   | ([], 
      sv_visited, 
-<<<<<<< HEAD
-     { outputs; 
-       inputs; 
-       oracles;
-       observers;
-       locals; 
-       asserts; 
-       props; 
-       assumptions; 
-       guarantees; 
-       is_main; 
-       output_input_dep;
-       observer_input_dep;
-       fresh_state_var_index }, 
-=======
      ({ outputs; 
         inputs; 
         oracles;
@@ -1201,7 +1168,6 @@
         is_main; 
         output_input_dep;
         fresh_state_var_index } as node_orig), 
->>>>>>> a7c6330e
      ({ name = node_name } as node_coi)) :: ntl -> 
 
     (* Eliminate unused inputs, outputs and locals, record indexes of
@@ -1231,14 +1197,9 @@
 
           (* Keep only property variables with definitions *)
           props = props;
-<<<<<<< HEAD
-          assumptions = assumptions;
-          guarantees = guarantees;
-=======
 
           requires = requires;
           ensures = ensures;
->>>>>>> a7c6330e
           is_main = is_main;
           fresh_state_var_index = fresh_state_var_index }
 
@@ -1440,22 +1401,15 @@
       reduce_to_coi' 
         nodes
         accum
-<<<<<<< HEAD
         ((IdxTrie.fold 
             (fun _ v a -> v :: a) 
             push_node_outputs 
             (push_node_observers @ 
              (state_vars_in_asserts push_node)), 
-=======
-        (((List.map fst push_node_outputs) @ 
-          push_node_observers @
-          (state_vars_in_asserts push_node), 
->>>>>>> a7c6330e
           [], 
           push_node,
           (empty_node push_name)) :: nl)
 
-<<<<<<< HEAD
 (* 
   produces the set of all state variables contained in any of the nodes in the
   given list 
@@ -1478,9 +1432,6 @@
     (fun acc sv -> SVS.add sv acc)
     ret
     (node.locals @ node.oracles @ node.observers)
-=======
-(*
->>>>>>> a7c6330e
 
 (* 
 Given that [nodes] is the set of nodes in the lustre program and
