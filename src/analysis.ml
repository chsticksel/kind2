(* This file is part of the Kind 2 model checker.

   Copyright (c) 2014 by the Board of Trustees of the University of Iowa

   Licensed under the Apache License, Version 2.0 (the "License"); you
   may not use this file except in compliance with the License.  You
   may obtain a copy of the License at

   http://www.apache.org/licenses/LICENSE-2.0 

   Unless required by applicable law or agreed to in writing, software
   distributed under the License is distributed on an "AS IS" BASIS,
   WITHOUT WARRANTIES OR CONDITIONS OF ANY KIND, either express or
   implied. See the License for the specific language governing
   permissions and limitations under the License. 

*)

open Lib
open TermLib.Signals

module Log = Log
module BMC = Base
module IND = Step
module PDR = PDR
module InvGenTS = InvGenGraph.TwoState
module InvGenOS = InvGenGraph.OneState

let print_signal_info () =
  Format.printf
    "[%a] %a@."
    pp_print_kind_module (Event.get_module ())
    pp_print_signals () ;

(* Result returned by an analysis. *)
type analysis_result =
  | Ok | Timeout | Error of int

(* Debug name of a process. *)
let debug_ext_of_process = suffix_of_kind_module

(* Context of an analysis: a transition system and a list of kids. *)
type t = {
    (* Transition system being analyzed. *)
    sys : TransSys.t ;
    (* Log of the general analysis. *)
    log : Log.t ;
    (* List of kid pids / module. *)
    mutable kids: (int * kind_module) list ;
}

let context_ref = ref None

(* Pretty printer for an analysis context. *)
let pp_print_context ppf { sys ; kids } =
  Format.fprintf
    ppf
    "@[<v>sys:  %a@ kids: @[<hv>%a@]@]"
    TransSys.pp_print_trans_sys_name sys
    (pp_print_list
       ( fun fmt (pid,mdl) ->
         Format.fprintf
           ppf
           "%-10d -> %a"
           pid
           pp_print_kind_module mdl )
       "@ ")
    kids

(* Creates a new analysis context. *)
let empty_context sys log =
  { sys = sys ; log = log ; kids = [] }

(* Removes some kid pids from the context. *)
let rm_kids ({ kids } as t) pids =

  (* Removes pids from a list kids. *)
  let rec loop pids prefix = function

    | kid :: kids ->

       (* Should we remove [kid]? *)
       if List.mem (fst kid) pids then
         (* We should, are there any pids left? *)
         match
           List.filter (fun pid -> pid <> fst kid) pids
         with
         (* No more pids, done. We preserve order by chance, it's not
            necessary. *)
         | [] -> List.rev_append prefix kids
         (* Some pids left, looping. *)
         | pids_left ->
            loop pids_left prefix kids

       else
         (* We should not, looping. *)
         loop pids (kid :: prefix) kids

    | [] ->
       (* Done, making sure all pids were consumed. *)
       ( match pids with

         (* No pids left, fine. Not preserving kid order by the
            way. *)
         | [] -> prefix

         (* Some pids left, error. *)
         | _ ->
            Format.asprintf
              "attempted to remove unknown kid(s) %a"
              (pp_print_list Format.pp_print_int ", ")
              pids
            |> failwith )
  in
  t.kids <- loop pids [] kids

(* Registers a kid in the context. *)
let register_kid t pid mdl = t.kids <- (pid,mdl) :: t.kids


(* Returns the module of a kid from its pid. *)
let module_of_pid { kids } pid = List.assoc pid kids

(* Checks if the list of kids in a context is empty *)
let has_kids = function | { kids = [] } -> false | _ -> true


(* Receives messages, updates transition system and log of the
   analysis. *)
let handle_events t silent =

  (* Receive queued events. *)
  let events =
    (* If in silent mode temporarily deactivate log. *)
    if silent then set_log_level L_warn ;
    (* Actually receiving events. *)
    let events = Event.recv () in
    (* Reactivate logging if necessary. *)
    if silent then set_log_level (Flags.log_level ()) ;
    (* Returning events. *)
    events
  in

  (* Output events in debug mode. *)
  List.iter
    ( fun (mdl,evt) ->
      Event.log
        L_debug
        "Message received from %a: %a."
        pp_print_kind_module mdl
        Event.pp_print_event evt )
    events ;

  (* Update transition system from events. *)
  Event.update_trans_sys t.sys events |> ignore ;

  (* Update log from events. *)
  Log.update_of_events t.log t.sys events




(* Renices a process. *)
let renice_process mdl nice =
  if nice < 0 then
    (* Ignoring negative value. *)
    Event.log
      L_info
      "Ignoring negative niceness value for %s."
      mdl
  else if nice > 0 then
    (* Renicing and logging. *)
    Unix.nice nice
    |> Event.log L_info "Renicing %s to %d." mdl



(* Returns the main function of a kind module. *)
let main_of_process = function
  | `BMC -> BMC.main
  | `IND -> IND.main
  | `PDR -> PDR.main
  | `INVGEN ->
     (* Renicing two state invgen. *)
     Flags.invgengraph_renice ()
     |> renice_process "two state invariant generation" ;
     (* Returning main function. *)
     InvGenTS.main
  | `INVGENOS ->
     (* Renicing one state invgen. *)
     Flags.invgengraph_renice ()
     |> renice_process "one state invariant generation" ;
     (* Returning main function. *)
     InvGenOS.main
  | mdl ->
     Format.asprintf
       "module %a is not a legal analysis module"
       pp_print_kind_module mdl
     |> failwith



(* Exit status if child terminated normally. *)
let status_ok = 0

(* Exit status if child caught a signal, the signal number is added
   to the value. *)
let status_signal = 128

(* Exit status if child raised an exception. *)
let status_error = 2

(* Exit status if timed out. *)
let status_timeout = 3
         

(* Returns the status corresponding to an exception, possibly
   notifying the user in the process. *)
let status_of_exn = function

  (* Normal termination. *)
  | Exit ->
     status_ok

  (* Termination message. *)
  | Event.Terminate ->
     Event.log
       L_info "Received termination message." ;
     status_ok

  (* Catch wallclock timeout. *)
  | TimeoutWall ->
     Event.log
       L_error "%s Wallclock timeout." timeout_tag ;
     status_timeout

  (* Catch CPU timeout. *)
  | TimeoutVirtual ->
     Event.log
       L_error "%s CPU timeout." timeout_tag ;
     status_timeout

  (* Signal caught. *)
  | Signal s ->
     ( match Event.get_module () with
       | `Supervisor ->
          Event.log
            L_fatal
            "%s Caught signal%t. Terminating."
            interruption_tag
            ( fun ppf ->
              match s with
              | 0 -> ()
              | _ -> string_of_signal s |> Format.fprintf ppf " %s" ) ;
       | _ -> () ) ;
     (* Return exit status and signal number. *)
     status_signal + s

  (* Other exception. *)
  | e ->
     (* Get backtrace now, Printf changes it. *)
     let backtrace = Printexc.get_backtrace () in
     (* Outputting info about the error. *)
     Printexc.to_string e
     |> Event.log
          L_fatal
          "%s Runtime error: %s"
          error_tag ;
     if Printexc.backtrace_status () then
       (* Outputting backtrace. *)
       Event.log
         L_info
         "Backtrace:@\n%s"
         backtrace ;
     (* Return exit status for error. *)
     status_error


let result_of_exn = function
  | Exit
  | Event.Terminate -> Ok
  | TimeoutWall
  | TimeoutVirtual -> Timeout
  | exn -> Error (status_of_exn exn)

(* Cleanup function of a process. *)
let on_exit_of_process t = function
  | `BMC -> BMC.on_exit (Some t.sys)
  | `IND -> IND.on_exit (Some t.sys)
  | `PDR -> PDR.on_exit (Some t.sys)
  | `INVGEN -> InvGenTS.on_exit (Some t.sys)
  | `INVGENOS -> InvGenOS.on_exit (Some t.sys)
  | mdl ->
     Format.asprintf
       "module %a is not a legal analysis module"
       pp_print_kind_module mdl
     |> failwith

(* Kills all kids. First attempts to sigterm them with a timeout. If
   some kids are still alive after that, sigkills them with no
   timeout. *)
let kill_all_kids t =

  (* Disable analysis timeout. *)
  unset_timeout () ;

  Event.log
    L_info
    "Terminating all remaining child processes." ;

  (* Kid killing loop. *)
  let rec termination_loop () =

    (* Waiting for child process to terminate. *)
    let pid, status = Unix.wait () in

    (* Killing processes left in process group of child process. *)
    ( try Unix.kill (- pid) Sys.sigkill with _ -> () ) ;

    (* Logging termination status. *)
    Event.log
      L_fatal
      "Process %a (%d, %a)."
      pp_print_process_status status
      pid
      pp_print_kind_module (List.assoc pid t.kids) ;

    (* Removing dead kid from context. *)
    rm_kids t [ pid ] ;

    termination_loop ()

  in

  (* |===| First, we send sigterm to all kids and wait one second for
           them to terminate. If some kids are still alive after this,
           we send sigkill and wait for termination. *)

  (* Sending sigterm to all kids. *)
  t.kids
  |> List.iter
       ( fun (pid, _) -> Unix.kill pid Sys.sigterm ) ;

  Event.log
    L_fatal
    "Waiting for remaining child processes to terminate." ;

  (* Don't wait for termination from sigterm for more than one
     second. *)
  set_timeout 0.3 ;

  ( try
      (* Waiting for kids to react to sigkill. *)
      termination_loop ()
    with
    (* Whatever happened, deactivate timeout. *)
    | TimeoutWall -> ()
    | _ -> unset_timeout () ) ;

  (* Are some kids still alive? *)
  if has_kids t |> not

  then (
    (* No, notifying user. *)
    Event.log
      L_fatal
      "All child processes terminated." ;
    (* All kids are dead, everything is fine. *)
    Ok

  ) else (
    Event.log
      L_fatal
      "Some child processes are still alive, sig-killing them." ;

    (* Some kids are not dead, sending sigkill and waiting for
       termination. *)
    t.kids |> List.iter ( fun (pid, _) -> Unix.kill pid Sys.sigkill ) ;

    let status =
      try
        (* Going to termination loop with no timeout. *)
        termination_loop ()
      with
      (* No more child processes, this is the normal exit. *)
      | Unix.Unix_error (Unix.ECHILD, _, _) ->
         status_ok
      (* Unix wait was interrupted. *)
      | Unix.Unix_error (Unix.EINTR, _, _) ->
         status_of_exn (Signal 0)
      (* Exception in unix wait loop. *)
      | e ->
         status_of_exn e
    in

    let result =
      (* Are there any kids still alive? *)
      if has_kids t |> not

      then (
        (* No, notifying user. *)
        Event.log
          L_fatal
          "All child processes terminated." ;
        (* The status from the previous termination loop should be
         ok. *)
        assert ( status = status_ok ) ;
        (* All kids are dead, everything is fine. *)
        Ok

      ) else (
        (* Some kids are still alive, can't do much more. *)
        Event.log
          L_fatal
          "Some child processes are still alive after sigkill, \
           consider killing them manually." ;
        (* The status from the previous termination loop should NOT be
         ok. *)
        assert ( status <> status_ok ) ;
        Error status
      )
    in

    (* Consume all remaining messages silently. *)
    handle_events t true ;

    (* Return kid slaughter outcome. *)
    result

  )



(* Panic exit, called by the background thread. *)
let panic_exit exn =
  match !context_ref with
  | Some t when has_kids t ->
     kill_all_kids t |> ignore
  | _ ->
     failwith "panic exit with no kids to kill"

(* Call cleanup function of process and exit. 

   Give the exception [exn] that was raised or [Exit] on normal
   termination. *)
let on_exit_kid t messaging_thread process exn =

  (* Exit status of process depends on exception. *)
  let status = status_of_exn exn in

  (* Call cleanup of process. *)
  (on_exit_of_process t process) ;

  (* logging termination event. *)
  Unix.getpid ()
  |> Event.log
       L_info 
       "Process %a (%d) terminating."
       pp_print_kind_module process ;

  Event.terminate_log () ;
  
  ( match messaging_thread with 
    | Some t -> Event.exit t
    | None -> () ) ;

  (* Exit process with status. *)
  exit status


(* Clean exit from a context and the outcome of the analysis. *)
let on_exit t outcome =
  let slaughter_outcome = kill_all_kids t in
  ( match slaughter_outcome, outcome with
    (* Kid slaughter went ok. *)
    | Ok, res -> res
    (* Kid slaughter failed, analysis was ok. *)
    | res, Ok | res, Timeout -> res
    (* Both went wrong, this is bad. *)
    | _ ->
       failwith
         "[Panic] Analysis and child process termination \
          went wrong." )

(* Clean exit from a context and an exception. *)
let on_exit_exn t exn =
  match Event.get_module () with

  (* We are the supervisor, killing kids. *)
  | `Supervisor ->
     on_exit t (Error( status_of_exn exn ))

  (* We are a child process, exiting. *)
  | mdl ->
     on_exit_kid t None mdl exn


(* Checks if some kids have terminated. Returns true if the analysis is
   over: either all kids are done or one of them exited with an error
   status. *)
let rec wait_for_kids t =

  match
    
    ( try
        (* Check if any kid process has died, return immediately. *)
        Unix.waitpid [Unix.WNOHANG] (- 1)

      with
        (* Catch error if there is no child process. *)
        Unix.Unix_error (Unix.ECHILD, _, _) -> 0, Unix.WEXITED 0 )

  with

  (* No child process died. *)
  | 0, _ ->

     (* Terminate if the last child process has died. *)
     if has_kids t |> not then Some(Ok) else None

  (* Child process exited normally. *)
  | child_pid, (Unix.WEXITED 0 as status) -> (

    Event.log
      L_warn
      "Child process %a (%d) terminated (%a)."
      pp_print_kind_module (module_of_pid t child_pid)
      child_pid
      pp_print_process_status status ;

    ( if List.mem_assoc child_pid t.kids then
        (* Remove child process from list *)
        rm_kids t [child_pid] ) ;

    (* Check if more child processes have died *)
    wait_for_kids t

  )

  (* Child process dies with non-zero exit status or was killed. *)
  | child_pid, status -> (

    Event.log
      L_error
      "Child process %a (%d) terminated (%a)"
      pp_print_kind_module (module_of_pid t child_pid)
      child_pid
      pp_print_process_status status;

    (* Remove child process from list. *)
    rm_kids t [child_pid] ;

    (* Kill kids. *)
    Some( Error(status_error) )

  )



(* Polling loop. Handles events and checks for termination criteria. *)
let rec polling_loop t =

  (* Handle event (silent=false). *)
  handle_events t false ;


  if
    (* Check if the analysis is over. *)
    TransSys.all_props_proved t.sys
  then (
    Event.log
      L_warn
      "%s All properties proved or disproved in %.3fs."
      done_tag
      (Stat.get_float Stat.total_time) ;

    Ok

  ) else
    (* Check if all child processes have died or if one of them
       terminated abnormaly, and exit if necessary *)
    ( match wait_for_kids t with
      (* No result status, looping. *)
      | None -> minisleep 0.03 ; polling_loop t
      (* Terminating. *)
      | Some(status) -> status )



(* Fork and run a child process *)
let run_process t messaging_setup process =

  (* Fork a new process *)
  let pid = Unix.fork () in

  match pid with 

  | 0 ->
     (* We are the child process *)
     ( try

<<<<<<< HEAD
         (* Ignore SIGALRM in child process. *)
         Sys.set_signal Sys.sigalrm Sys.Signal_ignore ;
=======
         (* Ignore sigalrm in child process. *)
         ignore_sigalrm () ;
         set_sigterm () ;

         (* All log messages are sent to the invariant manager
            now. *)
         Event.set_relay_log ();

         (* Set module currently running. *)
         Event.set_module process;
>>>>>>> 870af539

         (* Make the process leader of a new session. *)
         Unix.setsid () |> ignore ;

         let pid = Unix.getpid () in

         (* Initialize messaging system for process. *)
         let messaging_thread =
           Event.run_process
             process
             messaging_setup
             (on_exit_kid t None process)
         in

         (* Record backtraces on log levels debug and higher. *)
         if output_on_level L_debug then
           Printexc.record_backtrace true;

         Event.log
           L_debug
           "Starting new process with PID %d (%s)"
           pid
           (suffix_of_kind_module (Event.get_module ())) ;

         ( (* Change debug output to per process file. *)
           match Flags.debug_log () with

           (* Keep if output to stdout. *)
           | None -> ()

           (* Open channel to given file and create formatter on
                 channel. *)
           | Some f ->

              try

                (* Output to f.PROCESS-PID. *)
                let f' =
                  Format.sprintf "%s.%s-%d"
                                 f
                                 (debug_ext_of_process process)
                                 pid
                in

                (* Open output channel to file. *)
                let oc = open_out f' in

                (* Formatter writing to file. *)
                let debug_formatter =
                  Format.formatter_of_out_channel oc
                in

                (* Enable each requested debug section and write to
                     formatter. *)
                Flags.debug ()
                |> List.iter
                     ( fun s ->
                       Debug.disable s ;
                       Debug.enable s debug_formatter )

              with

              (* Ignore and keep previous file on error. *)
              | Sys_error _ -> () );

         (* Run main function of process. *)
         main_of_process process t.sys ;

         (* Cleanup and exit. *)
         on_exit_kid
           t (Some messaging_thread) process Exit

       with 

       (* Termination message received. *)
       | Event.Terminate as e ->
          on_exit_kid t None process e

       (* Not propagating signal exceptions. *)
       | Signal s as e ->
          on_exit_kid t None process e
          (* exception_on_signal s *)

       (* Catch all other exceptions. *)
       | e -> 

          (* Get backtrace now, Printf changes it. *)
          let backtrace =
            Printexc.get_backtrace ()
          in

          Event.log
            L_fatal
            "%s Runtime error: %s"
            error_tag
            (Printexc.to_string e);

          if Printexc.backtrace_status () then
            Event.log
              L_debug "Backtrace:@\n%s" backtrace ;

          (* Cleanup and exit. *)
          on_exit_kid t None process e

     )

  (* We are the parent process. *)
  | _ ->
     (* Keep PID of child process and return. *)
     register_kid t pid process


(* Runs an analysis on a transition system and a log, with a list of
   modules to run. Raises [Invalid_argument] if called with no
   modules. *)
let run sys log msg_setup = function
  | [] ->
     raise
       ( Invalid_argument "cannot run analysis with no modules" )
       
  | modules ->

     (* Create an analysis context. *)
     let context = empty_context sys log in
     context_ref := Some context ;

     ( try

         (* Launching all processes. *)
         modules
         |> List.iter
              ( fun modul ->
                run_process context msg_setup modul ) ;

         (* Updating background thread with the list of kids. *)
         Event.update_child_processes_list context.kids ;

         (* Going to message reception / termination checks. *)
         let outcome = polling_loop context in

         (* Clean everything and exit analysis. *)
         let outcome = on_exit context outcome in

         (* There should be no kid left alive. *)
         assert (context.kids = []) ;

         (* Reset timeout counter. *)
         unset_timeout () ;

         outcome

       with
       | e ->

          (* Reset timeout. *)
          unset_timeout () ;

          (* Clean exit, killing everyone if we are the supervisor. *)
          let outcome = on_exit_exn context e in

          (* If we are a kid, the previous line killed the
             process. The following only applies to the supervisor. *)

          (* There should be no kid left alive. *)
          assert (context.kids = []) ;

          (* Returning result status. *)
          outcome )

(* 
   Local Variables:
   compile-command: "make -C .. -k"
   tuareg-interactive-program: "./kind2.top -I ./_build -I ./_build/SExpr"
   indent-tabs-mode: nil
   End: 
*)
  <|MERGE_RESOLUTION|>--- conflicted
+++ resolved
@@ -599,10 +599,6 @@
      (* We are the child process *)
      ( try
 
-<<<<<<< HEAD
-         (* Ignore SIGALRM in child process. *)
-         Sys.set_signal Sys.sigalrm Sys.Signal_ignore ;
-=======
          (* Ignore sigalrm in child process. *)
          ignore_sigalrm () ;
          set_sigterm () ;
@@ -613,7 +609,6 @@
 
          (* Set module currently running. *)
          Event.set_module process;
->>>>>>> 870af539
 
          (* Make the process leader of a new session. *)
          Unix.setsid () |> ignore ;
